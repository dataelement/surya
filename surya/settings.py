import os
from typing import Dict, Optional

import torch
from dotenv import find_dotenv
from pydantic import computed_field
from pydantic_settings import BaseSettings


class Settings(BaseSettings):
    # General
    TORCH_DEVICE: Optional[str] = None
    IMAGE_DPI: int = 96  # Used for detection, layout, reading order
    IMAGE_DPI_HIGHRES: int = 192  # Used for OCR, table rec
    IN_STREAMLIT: bool = False  # Whether we're running in streamlit
    ENABLE_EFFICIENT_ATTENTION: bool = True  # Usually keep True, but if you get CUDA errors, setting to False can help
    ENABLE_CUDNN_ATTENTION: bool = (
        False  # Causes issues on many systems when set to True, but can improve performance on certain GPUs
    )
    FLATTEN_PDF: bool = True  # Flatten PDFs by merging form fields before processing

    # Paths
    DATA_DIR: str = "data"
    RESULT_DIR: str = "results"
    BASE_DIR: str = os.path.dirname(os.path.dirname(os.path.abspath(__file__)))
    FONT_DIR: str = os.path.join(BASE_DIR, "static", "fonts")

    @computed_field
    def TORCH_DEVICE_MODEL(self) -> str:
        if self.TORCH_DEVICE is not None:
            return self.TORCH_DEVICE

        if torch.cuda.is_available():
            return "cuda"

        if torch.backends.mps.is_available():
            return "mps"

        return "cpu"

    # Text detection
    DETECTOR_BATCH_SIZE: Optional[int] = None  # Defaults to 2 for CPU/MPS, 32 otherwise
    DETECTOR_MODEL_CHECKPOINT: str = "vikp/surya_det3"
    DETECTOR_BENCH_DATASET_NAME: str = "vikp/doclaynet_bench"
<<<<<<< HEAD
    DETECTOR_IMAGE_CHUNK_HEIGHT: int = 1400  # Height at which to slice images vertically
    DETECTOR_TEXT_THRESHOLD: float = 0.6  # Threshold for text detection (above this is considered text)
    DETECTOR_BLANK_THRESHOLD: float = 0.35  # Threshold for blank space (below this is considered blank)
    DETECTOR_POSTPROCESSING_CPU_WORKERS: int = min(8, os.cpu_count())  # Number of workers for postprocessing
    DETECTOR_MIN_PARALLEL_THRESH: int = 3  # Minimum number of images before we parallelize
=======
    DETECTOR_IMAGE_CHUNK_HEIGHT: int = 1400 # Height at which to slice images vertically
    DETECTOR_TEXT_THRESHOLD: float = 0.6 # Threshold for text detection (above this is considered text)
    DETECTOR_BLANK_THRESHOLD: float = 0.35 # Threshold for blank space (below this is considered blank)
    DETECTOR_POSTPROCESSING_CPU_WORKERS: int = min(8, os.cpu_count()) # Number of workers for postprocessing
    DETECTOR_MIN_PARALLEL_THRESH: int = 3 # Minimum number of images before we parallelize
    COMPILE_DETECTOR: bool = False
>>>>>>> cb86a92e

    # Text recognition
    RECOGNITION_MODEL_CHECKPOINT: str = "vikp/surya_rec2"
    RECOGNITION_MAX_TOKENS: int = 175
    RECOGNITION_BATCH_SIZE: Optional[int] = None  # Defaults to 8 for CPU/MPS, 256 otherwise
    RECOGNITION_IMAGE_SIZE: Dict = {"height": 256, "width": 896}
    RECOGNITION_RENDER_FONTS: Dict[str, str] = {
        "all": os.path.join(FONT_DIR, "GoNotoCurrent-Regular.ttf"),
        "zh": os.path.join(FONT_DIR, "GoNotoCJKCore.ttf"),
        "ja": os.path.join(FONT_DIR, "GoNotoCJKCore.ttf"),
        "ko": os.path.join(FONT_DIR, "GoNotoCJKCore.ttf"),
    }
    RECOGNITION_FONT_DL_BASE: str = "https://github.com/satbyy/go-noto-universal/releases/download/v7.0"
    RECOGNITION_BENCH_DATASET_NAME: str = "vikp/rec_bench"
<<<<<<< HEAD
    RECOGNITION_PAD_VALUE: int = 255  # Should be 0 or 255
    RECOGNITION_STATIC_CACHE: bool = False  # Static cache for torch compile
    RECOGNITION_ENCODER_BATCH_DIVISOR: int = 2  # Divisor for batch size in decoder
=======
    RECOGNITION_PAD_VALUE: int = 255 # Should be 0 or 255
    COMPILE_RECOGNITION: bool = False # Static cache for torch compile
    RECOGNITION_ENCODER_BATCH_DIVISOR: int = 1 # Divisor for batch size in decoder
>>>>>>> cb86a92e

    # Layout
    LAYOUT_MODEL_CHECKPOINT: str = "vikp/surya_layout3"
    LAYOUT_BENCH_DATASET_NAME: str = "vikp/publaynet_bench"
    COMPILE_LAYOUT: bool = False

    # Ordering
    ORDER_MODEL_CHECKPOINT: str = "vikp/surya_order"
    ORDER_IMAGE_SIZE: Dict = {"height": 1024, "width": 1024}
    ORDER_MAX_BOXES: int = 256
    ORDER_BATCH_SIZE: Optional[int] = None  # Defaults to 4 for CPU/MPS, 32 otherwise
    ORDER_BENCH_DATASET_NAME: str = "vikp/order_bench"

    # Table Rec
    TABLE_REC_MODEL_CHECKPOINT: str = "vikp/surya_tablerec"
    TABLE_REC_IMAGE_SIZE: Dict = {"height": 640, "width": 640}
    TABLE_REC_MAX_BOXES: int = 512
    TABLE_REC_MAX_ROWS: int = 384
    TABLE_REC_BATCH_SIZE: Optional[int] = None
    TABLE_REC_BENCH_DATASET_NAME: str = "vikp/fintabnet_bench"
    COMPILE_TABLE_REC: bool = False

    # Tesseract (for benchmarks only)
    TESSDATA_PREFIX: Optional[str] = None
    
    COMPILE_ALL: bool = False

    @computed_field
    def DETECTOR_STATIC_CACHE(self) -> bool:
        return self.COMPILE_ALL or self.COMPILE_DETECTOR

    @computed_field
    def RECOGNITION_STATIC_CACHE(self) -> bool:
        return self.COMPILE_ALL or self.COMPILE_RECOGNITION

    @computed_field
    def LAYOUT_STATIC_CACHE(self) -> bool:
        return self.COMPILE_ALL or self.COMPILE_LAYOUT

    @computed_field
    def TABLE_REC_STATIC_CACHE(self) -> bool:
        return self.COMPILE_ALL or self.COMPILE_TABLE_REC

    @computed_field
    @property
    def MODEL_DTYPE(self) -> torch.dtype:
        return torch.float32 if self.TORCH_DEVICE_MODEL == "cpu" else torch.float16

    class Config:
        env_file = find_dotenv("local.env")
        extra = "ignore"


class ElemSettings(BaseSettings):
    # General
    TORCH_DEVICE: Optional[str] = None
    IMAGE_DPI: int = 96  # Used for detection, layout, reading order
    IMAGE_DPI_HIGHRES: int = 192  # Used for OCR, table rec
    IN_STREAMLIT: bool = False  # Whether we're running in streamlit
    ENABLE_EFFICIENT_ATTENTION: bool = True  # Usually keep True, but if you get CUDA errors, setting to False can help
    ENABLE_CUDNN_ATTENTION: bool = (
        False  # Causes issues on many systems when set to True, but can improve performance on certain GPUs
    )
    FLATTEN_PDF: bool = True  # Flatten PDFs by merging form fields before processing

    # Paths
    DATA_DIR: str = "data"
    RESULT_DIR: str = "results"
    BASE_DIR: str = os.path.dirname(os.path.dirname(os.path.abspath(__file__)))
    MODEL_DIR: str = "/workspace/models/surya"
    BENCH_DIR: str = "/workspace/datasets/surya_benchmarks"
    FONT_DIR: str = os.path.join(BASE_DIR, "static", "fonts")

    @computed_field
    def TORCH_DEVICE_MODEL(self) -> str:
        if self.TORCH_DEVICE is not None:
            return self.TORCH_DEVICE

        if torch.cuda.is_available():
            return "cuda"

        if torch.backends.mps.is_available():
            return "mps"

        return "cpu"

    # Text detection
    DETECTOR_BATCH_SIZE: Optional[int] = None  # Defaults to 2 for CPU/MPS, 32 otherwise
    DETECTOR_MODEL_CHECKPOINT: str = os.path.join(MODEL_DIR, "surya_det3")
    DETECTOR_BENCH_DATASET_NAME: str = os.path.join(BENCH_DIR, "doclaynet_bench")
    DETECTOR_IMAGE_CHUNK_HEIGHT: int = 1400  # Height at which to slice images vertically
    DETECTOR_TEXT_THRESHOLD: float = 0.6  # Threshold for text detection (above this is considered text)
    DETECTOR_BLANK_THRESHOLD: float = 0.35  # Threshold for blank space (below this is considered blank)
    DETECTOR_POSTPROCESSING_CPU_WORKERS: int = min(8, os.cpu_count())  # Number of workers for postprocessing
    DETECTOR_MIN_PARALLEL_THRESH: int = 3  # Minimum number of images before we parallelize

    # Text recognition
    RECOGNITION_MODEL_CHECKPOINT: str = os.path.join(MODEL_DIR, "surya_rec2")
    RECOGNITION_MAX_TOKENS: int = 175
    RECOGNITION_BATCH_SIZE: Optional[int] = None  # Defaults to 8 for CPU/MPS, 256 otherwise
    RECOGNITION_IMAGE_SIZE: Dict = {"height": 256, "width": 896}
    RECOGNITION_RENDER_FONTS: Dict[str, str] = {
        "all": os.path.join(FONT_DIR, "GoNotoCJKCore.ttf"),
        "zh": os.path.join(FONT_DIR, "GoNotoCJKCore.ttf"),
        "ja": os.path.join(FONT_DIR, "GoNotoCJKCore.ttf"),
        "ko": os.path.join(FONT_DIR, "GoNotoCJKCore.ttf"),
    }
    RECOGNITION_FONT_DL_BASE: str = "https://github.com/satbyy/go-noto-universal/releases/download/v7.0"
    RECOGNITION_BENCH_DATASET_NAME: str = os.path.join(BENCH_DIR, "rec_bench")
    RECOGNITION_PAD_VALUE: int = 255  # Should be 0 or 255
    RECOGNITION_STATIC_CACHE: bool = False  # Static cache for torch compile
    RECOGNITION_ENCODER_BATCH_DIVISOR: int = 2  # Divisor for batch size in decoder

    # Layout
    LAYOUT_MODEL_CHECKPOINT: str = os.path.join(MODEL_DIR, "surya_layout3")
    LAYOUT_BENCH_DATASET_NAME: str = os.path.join(BENCH_DIR, "publaynet_bench")

    # Ordering
    ORDER_MODEL_CHECKPOINT: str = os.path.join(MODEL_DIR, "surya_order")
    ORDER_IMAGE_SIZE: Dict = {"height": 1024, "width": 1024}
    ORDER_MAX_BOXES: int = 256
    ORDER_BATCH_SIZE: Optional[int] = None  # Defaults to 4 for CPU/MPS, 32 otherwise
    ORDER_BENCH_DATASET_NAME: str = os.path.join(BENCH_DIR, "order_bench")

    # Table Rec
    TABLE_REC_MODEL_CHECKPOINT: str = os.path.join(MODEL_DIR, "surya_tablerec")
    TABLE_REC_IMAGE_SIZE: Dict = {"height": 640, "width": 640}
    TABLE_REC_MAX_BOXES: int = 512
    TABLE_REC_MAX_ROWS: int = 384
    TABLE_REC_BATCH_SIZE: Optional[int] = None
    TABLE_REC_BENCH_DATASET_NAME: str = os.path.join(BENCH_DIR, "fintabnet_bench")

    # Tesseract (for benchmarks only)
    TESSDATA_PREFIX: Optional[str] = None

    @computed_field
    @property
    def MODEL_DTYPE(self) -> torch.dtype:
        return torch.float32 if self.TORCH_DEVICE_MODEL == "cpu" else torch.float16

    class Config:
        env_file = find_dotenv("local.env")
        extra = "ignore"


# settings = Settings()
settings = ElemSettings()<|MERGE_RESOLUTION|>--- conflicted
+++ resolved
@@ -42,20 +42,12 @@
     DETECTOR_BATCH_SIZE: Optional[int] = None  # Defaults to 2 for CPU/MPS, 32 otherwise
     DETECTOR_MODEL_CHECKPOINT: str = "vikp/surya_det3"
     DETECTOR_BENCH_DATASET_NAME: str = "vikp/doclaynet_bench"
-<<<<<<< HEAD
-    DETECTOR_IMAGE_CHUNK_HEIGHT: int = 1400  # Height at which to slice images vertically
-    DETECTOR_TEXT_THRESHOLD: float = 0.6  # Threshold for text detection (above this is considered text)
-    DETECTOR_BLANK_THRESHOLD: float = 0.35  # Threshold for blank space (below this is considered blank)
-    DETECTOR_POSTPROCESSING_CPU_WORKERS: int = min(8, os.cpu_count())  # Number of workers for postprocessing
-    DETECTOR_MIN_PARALLEL_THRESH: int = 3  # Minimum number of images before we parallelize
-=======
     DETECTOR_IMAGE_CHUNK_HEIGHT: int = 1400 # Height at which to slice images vertically
     DETECTOR_TEXT_THRESHOLD: float = 0.6 # Threshold for text detection (above this is considered text)
     DETECTOR_BLANK_THRESHOLD: float = 0.35 # Threshold for blank space (below this is considered blank)
     DETECTOR_POSTPROCESSING_CPU_WORKERS: int = min(8, os.cpu_count()) # Number of workers for postprocessing
     DETECTOR_MIN_PARALLEL_THRESH: int = 3 # Minimum number of images before we parallelize
     COMPILE_DETECTOR: bool = False
->>>>>>> cb86a92e
 
     # Text recognition
     RECOGNITION_MODEL_CHECKPOINT: str = "vikp/surya_rec2"
@@ -70,15 +62,9 @@
     }
     RECOGNITION_FONT_DL_BASE: str = "https://github.com/satbyy/go-noto-universal/releases/download/v7.0"
     RECOGNITION_BENCH_DATASET_NAME: str = "vikp/rec_bench"
-<<<<<<< HEAD
-    RECOGNITION_PAD_VALUE: int = 255  # Should be 0 or 255
-    RECOGNITION_STATIC_CACHE: bool = False  # Static cache for torch compile
-    RECOGNITION_ENCODER_BATCH_DIVISOR: int = 2  # Divisor for batch size in decoder
-=======
     RECOGNITION_PAD_VALUE: int = 255 # Should be 0 or 255
     COMPILE_RECOGNITION: bool = False # Static cache for torch compile
     RECOGNITION_ENCODER_BATCH_DIVISOR: int = 1 # Divisor for batch size in decoder
->>>>>>> cb86a92e
 
     # Layout
     LAYOUT_MODEL_CHECKPOINT: str = "vikp/surya_layout3"
